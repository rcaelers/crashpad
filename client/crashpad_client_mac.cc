--- conflicted
+++ resolved
@@ -92,7 +92,8 @@
 class ScopedPthreadAttrDestroy {
  public:
   explicit ScopedPthreadAttrDestroy(pthread_attr_t* pthread_attr)
-      : pthread_attr_(pthread_attr) {}
+      : pthread_attr_(pthread_attr) {
+  }
 
   ScopedPthreadAttrDestroy(const ScopedPthreadAttrDestroy&) = delete;
   ScopedPthreadAttrDestroy& operator=(const ScopedPthreadAttrDestroy&) = delete;
@@ -221,12 +222,8 @@
                 http_proxy_,
                 annotations_,
                 arguments_,
-<<<<<<< HEAD
                 attachments_,
-                base::mac::ScopedMachReceiveRight(rights),
-=======
                 base::apple::ScopedMachReceiveRight(rights),
->>>>>>> 8da335ff
                 this,
                 true);
 
@@ -244,7 +241,8 @@
         arguments_(),
         attachments_(),
         notify_port_(NewMachPort(MACH_PORT_RIGHT_RECEIVE)),
-        last_start_time_(0) {}
+        last_start_time_(0) {
+  }
 
   //! \brief Starts a Crashpad handler.
   //!
@@ -272,12 +270,8 @@
                           const std::string& http_proxy,
                           const std::map<std::string, std::string>& annotations,
                           const std::vector<std::string>& arguments,
-<<<<<<< HEAD
                           const std::vector<base::FilePath>& attachments,
-                          base::mac::ScopedMachReceiveRight receive_right,
-=======
                           base::apple::ScopedMachReceiveRight receive_right,
->>>>>>> 8da335ff
                           HandlerStarter* handler_restarter,
                           bool restart) {
     DCHECK(!restart || handler_restarter);
@@ -464,20 +458,18 @@
   std::string http_proxy_;
   std::map<std::string, std::string> annotations_;
   std::vector<std::string> arguments_;
-<<<<<<< HEAD
   std::vector<base::FilePath> attachments_;
-  base::mac::ScopedMachReceiveRight notify_port_;
-=======
   base::apple::ScopedMachReceiveRight notify_port_;
->>>>>>> 8da335ff
   uint64_t last_start_time_;
 };
 
 }  // namespace
 
-CrashpadClient::CrashpadClient() : exception_port_(MACH_PORT_NULL) {}
-
-CrashpadClient::~CrashpadClient() {}
+CrashpadClient::CrashpadClient() : exception_port_(MACH_PORT_NULL) {
+}
+
+CrashpadClient::~CrashpadClient() {
+}
 
 bool CrashpadClient::StartHandler(
     const base::FilePath& handler,
@@ -565,11 +557,7 @@
 
 // static
 void CrashpadClient::UseSystemDefaultHandler() {
-<<<<<<< HEAD
-  base::mac::ScopedMachSendRight system_crash_reporter_handler(
-=======
   base::apple::ScopedMachSendRight system_crash_reporter_handler(
->>>>>>> 8da335ff
       SystemCrashReporterHandler());
 
   // Proceed even if SystemCrashReporterHandler() failed, setting MACH_PORT_NULL
