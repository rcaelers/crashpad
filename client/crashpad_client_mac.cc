// Copyright 2014 The Crashpad Authors. All rights reserved.
//
// Licensed under the Apache License, Version 2.0 (the "License");
// you may not use this file except in compliance with the License.
// You may obtain a copy of the License at
//
//     http://www.apache.org/licenses/LICENSE-2.0
//
// Unless required by applicable law or agreed to in writing, software
// distributed under the License is distributed on an "AS IS" BASIS,
// WITHOUT WARRANTIES OR CONDITIONS OF ANY KIND, either express or implied.
// See the License for the specific language governing permissions and
// limitations under the License.

#include "client/crashpad_client.h"

#include <Availability.h>
#include <errno.h>
#include <mach/mach.h>
#include <pthread.h>
#include <stdint.h>

#include <memory>
#include <utility>

#include "base/logging.h"
#include "base/mac/mach_logging.h"
#include "base/strings/stringprintf.h"
#include "util/mac/mac_util.h"
#include "util/mach/bootstrap.h"
#include "util/mach/child_port_handshake.h"
#include "util/mach/exception_ports.h"
#include "util/mach/mach_extensions.h"
#include "util/mach/mach_message.h"
#include "util/mach/notify_server.h"
#include "util/misc/clock.h"
#include "util/misc/implicit_cast.h"
#include "util/posix/double_fork_and_exec.h"

namespace crashpad {

namespace {

std::string FormatArgumentString(const std::string& name,
                                 const std::string& value) {
  return base::StringPrintf("--%s=%s", name.c_str(), value.c_str());
}

std::string FormatArgumentInt(const std::string& name, int value) {
  return base::StringPrintf("--%s=%d", name.c_str(), value);
}

// Set the exception handler for EXC_CRASH, EXC_RESOURCE, and EXC_GUARD.
//
// EXC_CRASH is how most crashes are received. Most other exception types such
// as EXC_BAD_ACCESS are delivered to a host-level exception handler in the
// kernel where they are converted to POSIX signals. See 10.9.5
// xnu-2422.115.4/bsd/uxkern/ux_exception.c catch_mach_exception_raise(). If a
// core-generating signal (triggered through this hardware mechanism or a
// software mechanism such as abort() sending SIGABRT) is unhandled and the
// process exits, or if the process is killed with SIGKILL for code-signing
// reasons, an EXC_CRASH exception will be sent. See 10.9.5
// xnu-2422.115.4/bsd/kern/kern_exit.c proc_prepareexit().
//
// EXC_RESOURCE and EXC_GUARD do not become signals or EXC_CRASH exceptions. The
// host-level exception handler in the kernel does not receive these exception
// types, and even if it did, it would not map them to signals. Instead, the
// first Mach service loaded by the root (process ID 1) launchd with a boolean
// “ExceptionServer” property in its job dictionary (regardless of its value) or
// with any subdictionary property will become the host-level exception handler
// for EXC_CRASH, EXC_RESOURCE, and EXC_GUARD. See 10.9.5
// launchd-842.92.1/src/core.c job_setup_exception_port(). Normally, this job is
// com.apple.ReportCrash.Root, the systemwide Apple Crash Reporter. Since it is
// impossible to receive EXC_RESOURCE and EXC_GUARD exceptions through the
// EXC_CRASH mechanism, an exception handler must be registered for them by name
// if it is to receive these exception types. The default task-level handler for
// these exception types is set by launchd in a similar manner.
//
// EXC_MASK_RESOURCE and EXC_MASK_GUARD are not available on all systems, and
// the kernel will reject attempts to use them if it does not understand them,
// so AND them with ExcMaskValid(). EXC_MASK_CRASH is always supported.
bool SetCrashExceptionPorts(exception_handler_t exception_handler) {
  ExceptionPorts exception_ports(ExceptionPorts::kTargetTypeTask, TASK_NULL);
  return exception_ports.SetExceptionPort(
      (EXC_MASK_CRASH | EXC_MASK_RESOURCE | EXC_MASK_GUARD) & ExcMaskValid(),
      exception_handler,
      EXCEPTION_STATE_IDENTITY | MACH_EXCEPTION_CODES,
      MACHINE_THREAD_STATE);
}

class ScopedPthreadAttrDestroy {
 public:
  explicit ScopedPthreadAttrDestroy(pthread_attr_t* pthread_attr)
      : pthread_attr_(pthread_attr) {
  }

  ~ScopedPthreadAttrDestroy() {
    errno = pthread_attr_destroy(pthread_attr_);
    PLOG_IF(WARNING, errno != 0) << "pthread_attr_destroy";
  }

 private:
  pthread_attr_t* pthread_attr_;

  DISALLOW_COPY_AND_ASSIGN(ScopedPthreadAttrDestroy);
};

//! \brief Starts a Crashpad handler, possibly restarting it if it dies.
class HandlerStarter final : public NotifyServer::DefaultInterface {
 public:
  ~HandlerStarter() {}

  //! \brief Starts a Crashpad handler initially, as opposed to starting it for
  //!     subsequent restarts.
  //!
  //! All parameters are as in CrashpadClient::StartHandler().
  //!
  //! \return On success, a send right to the Crashpad handler that has been
  //!     started. On failure, `MACH_PORT_NULL` with a message logged.
  static base::mac::ScopedMachSendRight InitialStart(
      const base::FilePath& handler,
      const base::FilePath& database,
      const base::FilePath& metrics_dir,
      const std::string& url,
      const std::map<std::string, std::string>& annotations,
      const std::vector<std::string>& arguments,
      const std::vector<base::FilePath>& attachments,
      bool restartable) {
    base::mac::ScopedMachReceiveRight receive_right(
        NewMachPort(MACH_PORT_RIGHT_RECEIVE));
    if (!receive_right.is_valid()) {
      return base::mac::ScopedMachSendRight();
    }

    mach_port_t port;
    mach_msg_type_name_t right_type;
    kern_return_t kr = mach_port_extract_right(mach_task_self(),
                                               receive_right.get(),
                                               MACH_MSG_TYPE_MAKE_SEND,
                                               &port,
                                               &right_type);
    if (kr != KERN_SUCCESS) {
      MACH_LOG(ERROR, kr) << "mach_port_extract_right";
      return base::mac::ScopedMachSendRight();
    }
    base::mac::ScopedMachSendRight send_right(port);
    DCHECK_EQ(port, receive_right.get());
    DCHECK_EQ(right_type,
              implicit_cast<mach_msg_type_name_t>(MACH_MSG_TYPE_PORT_SEND));

    std::unique_ptr<HandlerStarter> handler_restarter;
    if (restartable) {
      handler_restarter.reset(new HandlerStarter());
      if (!handler_restarter->notify_port_.is_valid()) {
        // This is an error that NewMachPort() would have logged. Proceed anyway
        // without the ability to restart.
        handler_restarter.reset();
      }
    }

    if (!CommonStart(handler,
                     database,
                     metrics_dir,
                     url,
                     annotations,
                     arguments,
                     attachments,
                     std::move(receive_right),
                     handler_restarter.get(),
                     false)) {
      return base::mac::ScopedMachSendRight();
    }

    if (handler_restarter &&
        handler_restarter->StartRestartThread(
            handler, database, metrics_dir, url, annotations, arguments, attachments)) {
      // The thread owns the object now.
      ignore_result(handler_restarter.release());
    }

    // If StartRestartThread() failed, proceed without the ability to restart.
    // handler_restarter will be released when this function returns.

    return send_right;
  }

  // NotifyServer::DefaultInterface:

  kern_return_t DoMachNotifyPortDestroyed(notify_port_t notify,
                                          mach_port_t rights,
                                          const mach_msg_trailer_t* trailer,
                                          bool* destroy_request) override {
    // The receive right corresponding to this process’ crash exception port is
    // now owned by this process. Any crashes that occur before the receive
    // right is moved to a new handler process will cause the process to hang in
    // an unkillable state prior to OS X 10.10.

    if (notify != notify_port_) {
      LOG(WARNING) << "notify port mismatch";
      return KERN_FAILURE;
    }

    // If CommonStart() fails, the receive right will die, and this will just
    // be called again for another try.
    CommonStart(handler_,
                database_,
                metrics_dir_,
                url_,
                annotations_,
                arguments_,
                attachments_,
                base::mac::ScopedMachReceiveRight(rights),
                this,
                true);

    return KERN_SUCCESS;
  }

 private:
  HandlerStarter()
      : NotifyServer::DefaultInterface(),
        handler_(),
        database_(),
        metrics_dir_(),
        url_(),
        annotations_(),
        arguments_(),
        attachments_(),
        notify_port_(NewMachPort(MACH_PORT_RIGHT_RECEIVE)),
        last_start_time_(0) {
  }

  //! \brief Starts a Crashpad handler.
  //!
  //! All parameters are as in CrashpadClient::StartHandler(), with these
  //! additions:
  //!
  //! \param[in] receive_right The receive right to move to the Crashpad
  //!     handler. The handler will use this receive right to run its exception
  //!     server.
  //! \param[in] handler_restarter If CrashpadClient::StartHandler() was invoked
  //!     with \a restartable set to `true`, this is the restart state object.
  //!     Otherwise, this is `nullptr`.
  //! \param[in] restart If CrashpadClient::StartHandler() was invoked with \a
  //!     restartable set to `true` and CommonStart() is being called to restart
  //!     a previously-started handler, this is `true`. Otherwise, this is
  //!     `false`.
  //!
  //! \return `true` on success, `false` on failure, with a message logged.
  //!     Failures include failure to start the handler process and failure to
  //!     rendezvous with it via ChildPortHandshake.
  static bool CommonStart(const base::FilePath& handler,
                          const base::FilePath& database,
                          const base::FilePath& metrics_dir,
                          const std::string& url,
                          const std::map<std::string, std::string>& annotations,
                          const std::vector<std::string>& arguments,
                          const std::vector<base::FilePath>& attachments,
                          base::mac::ScopedMachReceiveRight receive_right,
                          HandlerStarter* handler_restarter,
                          bool restart) {
    DCHECK(!restart || handler_restarter);

    if (handler_restarter) {
      // The port-destroyed notification must be requested each time. It uses
      // a send-once right, so once the notification is received, it won’t be
      // sent again unless re-requested.
      mach_port_t previous;
      kern_return_t kr =
          mach_port_request_notification(mach_task_self(),
                                         receive_right.get(),
                                         MACH_NOTIFY_PORT_DESTROYED,
                                         0,
                                         handler_restarter->notify_port_.get(),
                                         MACH_MSG_TYPE_MAKE_SEND_ONCE,
                                         &previous);
      if (kr != KERN_SUCCESS) {
        MACH_LOG(WARNING, kr) << "mach_port_request_notification";

        // This will cause the restart thread to terminate after this restart
        // attempt. There’s no longer any need for it, because no more
        // port-destroyed notifications can be delivered.
        handler_restarter->notify_port_.reset();
      } else {
        base::mac::ScopedMachSendRight previous_owner(previous);
        DCHECK(restart || !previous_owner.is_valid());
      }

      if (restart) {
        // If the handler was ever started before, don’t restart it too quickly.
        constexpr uint64_t kNanosecondsPerSecond = 1E9;
        constexpr uint64_t kMinimumStartInterval = 1 * kNanosecondsPerSecond;

        const uint64_t earliest_next_start_time =
            handler_restarter->last_start_time_ + kMinimumStartInterval;
        const uint64_t now_time = ClockMonotonicNanoseconds();
        if (earliest_next_start_time > now_time) {
          const uint64_t sleep_time = earliest_next_start_time - now_time;
          LOG(INFO) << "restarting handler"
                    << base::StringPrintf(" in %.3fs",
                                          static_cast<double>(sleep_time) /
                                              kNanosecondsPerSecond);
          SleepNanoseconds(earliest_next_start_time - now_time);
        } else {
          LOG(INFO) << "restarting handler";
        }
      }

      handler_restarter->last_start_time_ = ClockMonotonicNanoseconds();
    }

    ChildPortHandshake child_port_handshake;
    base::ScopedFD server_write_fd = child_port_handshake.ServerWriteFD();

    // Use handler as argv[0], followed by arguments directed by this method’s
    // parameters and a --handshake-fd argument. |arguments| are added first so
    // that if it erroneously contains an argument such as --url, the actual
    // |url| argument passed to this method will supersede it. In normal
    // command-line processing, the last parameter wins in the case of a
    // conflict.
    std::vector<std::string> argv(1, handler.value());
    argv.reserve(1 + arguments.size() + 2 + annotations.size() + 1);
    for (const std::string& argument : arguments) {
      argv.push_back(argument);
    }
    if (!database.value().empty()) {
      argv.push_back(FormatArgumentString("database", database.value()));
    }
    if (!metrics_dir.value().empty()) {
      argv.push_back(FormatArgumentString("metrics-dir", metrics_dir.value()));
    }
    if (!url.empty()) {
      argv.push_back(FormatArgumentString("url", url));
    }
    for (const auto& kv : annotations) {
      argv.push_back(
          FormatArgumentString("annotation", kv.first + '=' + kv.second));
    }

    for (const auto& attachment : attachments) {
      argv.push_back(FormatArgumentString("attachment", attachment.value()));
    }

    argv.push_back(FormatArgumentInt("handshake-fd", server_write_fd.get()));

    // When restarting, reset the system default crash handler first. Otherwise,
    // the crash exception port in the handler will have been inherited from
    // this parent process, which was probably using the exception server now
    // being restarted. The handler can’t monitor itself for its own crashes via
    // this interface.
    if (!DoubleForkAndExec(
            argv,
            nullptr,
            server_write_fd.get(),
            true,
            restart ? CrashpadClient::UseSystemDefaultHandler : nullptr)) {
      return false;
    }

    // Close the write side of the pipe, so that the handler process is the only
    // process that can write to it.
    server_write_fd.reset();

    // Rendezvous with the handler running in the grandchild process.
    if (!child_port_handshake.RunClient(receive_right.get(),
                                        MACH_MSG_TYPE_MOVE_RECEIVE)) {
      return false;
    }

    ignore_result(receive_right.release());
    return true;
  }

  bool StartRestartThread(const base::FilePath& handler,
                          const base::FilePath& database,
                          const base::FilePath& metrics_dir,
                          const std::string& url,
                          const std::map<std::string, std::string>& annotations,
                          const std::vector<std::string>& arguments,
                          const std::vector<base::FilePath>& attachments) {
    handler_ = handler;
    database_ = database;
    metrics_dir_ = metrics_dir;
    url_ = url;
    annotations_ = annotations;
    arguments_ = arguments;
    attachments_ = attachments;

    pthread_attr_t pthread_attr;
    errno = pthread_attr_init(&pthread_attr);
    if (errno != 0) {
      PLOG(WARNING) << "pthread_attr_init";
      return false;
    }
    ScopedPthreadAttrDestroy pthread_attr_owner(&pthread_attr);

    errno = pthread_attr_setdetachstate(&pthread_attr, PTHREAD_CREATE_DETACHED);
    if (errno != 0) {
      PLOG(WARNING) << "pthread_attr_setdetachstate";
      return false;
    }

    pthread_t pthread;
    errno = pthread_create(&pthread, &pthread_attr, RestartThreadMain, this);
    if (errno != 0) {
      PLOG(WARNING) << "pthread_create";
      return false;
    }

    return true;
  }

  static void* RestartThreadMain(void* argument) {
    HandlerStarter* self = reinterpret_cast<HandlerStarter*>(argument);

    NotifyServer notify_server(self);
    mach_msg_return_t mr;
    do {
      mr = MachMessageServer::Run(&notify_server,
                                  self->notify_port_.get(),
                                  0,
                                  MachMessageServer::kPersistent,
                                  MachMessageServer::kReceiveLargeError,
                                  kMachMessageTimeoutWaitIndefinitely);
      MACH_LOG_IF(ERROR, mr != MACH_MSG_SUCCESS, mr)
          << "MachMessageServer::Run";
    } while (self->notify_port_.is_valid() && mr == MACH_MSG_SUCCESS);

    delete self;

    return nullptr;
  }

  base::FilePath handler_;
  base::FilePath database_;
  base::FilePath metrics_dir_;
  std::string url_;
  std::map<std::string, std::string> annotations_;
  std::vector<std::string> arguments_;
  std::vector<base::FilePath> attachments_;
  base::mac::ScopedMachReceiveRight notify_port_;
  uint64_t last_start_time_;

  DISALLOW_COPY_AND_ASSIGN(HandlerStarter);
};

}  // namespace

CrashpadClient::CrashpadClient() : exception_port_(MACH_PORT_NULL) {
}

CrashpadClient::~CrashpadClient() {
}

bool CrashpadClient::StartHandler(
    const base::FilePath& handler,
    const base::FilePath& database,
    const base::FilePath& metrics_dir,
    const std::string& url,
    const std::map<std::string, std::string>& annotations,
    const std::vector<std::string>& arguments,
    bool restartable,
    bool asynchronous_start,
    const std::vector<base::FilePath>& attachments) {
  // The “restartable” behavior can only be selected on OS X 10.10 and later. In
  // previous OS versions, if the initial client were to crash while attempting
  // to restart the handler, it would become an unkillable process.
<<<<<<< HEAD
  base::mac::ScopedMachSendRight exception_port(
      HandlerStarter::InitialStart(handler,
                                   database,
                                   metrics_dir,
                                   url,
                                   annotations,
                                   arguments,
                                   attachments,
                                   restartable && MacOSXMinorVersion() >= 10));
=======
  base::mac::ScopedMachSendRight exception_port(HandlerStarter::InitialStart(
      handler,
      database,
      metrics_dir,
      url,
      annotations,
      arguments,
      restartable && (__MAC_OS_X_VERSION_MIN_REQUIRED >= __MAC_10_10 ||
                      MacOSVersionNumber() >= 10'10'00)));
>>>>>>> fc97e5cb
  if (!exception_port.is_valid()) {
    return false;
  }

  SetHandlerMachPort(std::move(exception_port));
  return true;
}

bool CrashpadClient::SetHandlerMachService(const std::string& service_name) {
  base::mac::ScopedMachSendRight exception_port(BootstrapLookUp(service_name));
  if (!exception_port.is_valid()) {
    return false;
  }

  SetHandlerMachPort(std::move(exception_port));
  return true;
}

bool CrashpadClient::SetHandlerMachPort(
    base::mac::ScopedMachSendRight exception_port) {
  DCHECK(!exception_port_.is_valid());
  DCHECK(exception_port.is_valid());

  if (!SetCrashExceptionPorts(exception_port.get())) {
    return false;
  }

  exception_port_.swap(exception_port);
  return true;
}

base::mac::ScopedMachSendRight CrashpadClient::GetHandlerMachPort() const {
  DCHECK(exception_port_.is_valid());

  // For the purposes of this method, only return a port set by
  // SetHandlerMachPort().
  //
  // It would be possible to use task_get_exception_ports() to look up the
  // EXC_CRASH task exception port, but that’s probably not what users of this
  // interface really want. If CrashpadClient is asked for the handler Mach
  // port, it should only return a port that it knows about by virtue of having
  // set it. It shouldn’t return any EXC_CRASH task exception port in effect if
  // SetHandlerMachPort() was never called, and it shouldn’t return any
  // EXC_CRASH task exception port that might be set by other code after
  // SetHandlerMachPort() is called.
  //
  // The caller is accepting its own new ScopedMachSendRight, so increment the
  // reference count of the underlying right.
  kern_return_t kr = mach_port_mod_refs(
      mach_task_self(), exception_port_.get(), MACH_PORT_RIGHT_SEND, 1);
  if (kr != KERN_SUCCESS) {
    MACH_LOG(ERROR, kr) << "mach_port_mod_refs";
    return base::mac::ScopedMachSendRight(MACH_PORT_NULL);
  }

  return base::mac::ScopedMachSendRight(exception_port_.get());
}

// static
void CrashpadClient::UseSystemDefaultHandler() {
  base::mac::ScopedMachSendRight
      system_crash_reporter_handler(SystemCrashReporterHandler());

  // Proceed even if SystemCrashReporterHandler() failed, setting MACH_PORT_NULL
  // to clear the current exception ports.
  if (!SetCrashExceptionPorts(system_crash_reporter_handler.get())) {
    SetCrashExceptionPorts(MACH_PORT_NULL);
  }
}

}  // namespace crashpad<|MERGE_RESOLUTION|>--- conflicted
+++ resolved
@@ -465,17 +465,6 @@
   // The “restartable” behavior can only be selected on OS X 10.10 and later. In
   // previous OS versions, if the initial client were to crash while attempting
   // to restart the handler, it would become an unkillable process.
-<<<<<<< HEAD
-  base::mac::ScopedMachSendRight exception_port(
-      HandlerStarter::InitialStart(handler,
-                                   database,
-                                   metrics_dir,
-                                   url,
-                                   annotations,
-                                   arguments,
-                                   attachments,
-                                   restartable && MacOSXMinorVersion() >= 10));
-=======
   base::mac::ScopedMachSendRight exception_port(HandlerStarter::InitialStart(
       handler,
       database,
@@ -483,9 +472,9 @@
       url,
       annotations,
       arguments,
+      attachments,
       restartable && (__MAC_OS_X_VERSION_MIN_REQUIRED >= __MAC_10_10 ||
                       MacOSVersionNumber() >= 10'10'00)));
->>>>>>> fc97e5cb
   if (!exception_port.is_valid()) {
     return false;
   }
