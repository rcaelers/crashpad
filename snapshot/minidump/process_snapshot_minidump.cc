// Copyright 2015 The Crashpad Authors. All rights reserved.
//
// Licensed under the Apache License, Version 2.0 (the "License");
// you may not use this file except in compliance with the License.
// You may obtain a copy of the License at
//
//     http://www.apache.org/licenses/LICENSE-2.0
//
// Unless required by applicable law or agreed to in writing, software
// distributed under the License is distributed on an "AS IS" BASIS,
// WITHOUT WARRANTIES OR CONDITIONS OF ANY KIND, either express or implied.
// See the License for the specific language governing permissions and
// limitations under the License.

#include "snapshot/minidump/process_snapshot_minidump.h"

#include <utility>

#include "base/logging.h"
#include "base/notreached.h"
#include "base/strings/utf_string_conversions.h"
#include "build/build_config.h"
#include "minidump/minidump_extensions.h"
#include "snapshot/memory_map_region_snapshot.h"
#include "snapshot/minidump/minidump_simple_string_dictionary_reader.h"
#include "snapshot/minidump/minidump_string_reader.h"
#include "util/file/file_io.h"

namespace crashpad {

namespace internal {

class MemoryMapRegionSnapshotMinidump : public MemoryMapRegionSnapshot {
 public:
  MemoryMapRegionSnapshotMinidump(MINIDUMP_MEMORY_INFO info) : info_(info) {}
  ~MemoryMapRegionSnapshotMinidump() override = default;

  const MINIDUMP_MEMORY_INFO& AsMinidumpMemoryInfo() const override {
    return info_;
  }

 private:
  MINIDUMP_MEMORY_INFO info_;
};

}  // namespace internal

ProcessSnapshotMinidump::ProcessSnapshotMinidump()
    : ProcessSnapshot(),
      header_(),
      stream_directory_(),
      stream_map_(),
      modules_(),
      threads_(),
      unloaded_modules_(),
      mem_regions_(),
      mem_regions_exposed_(),
      custom_streams_(),
      crashpad_info_(),
      system_snapshot_(),
      exception_snapshot_(),
      arch_(CPUArchitecture::kCPUArchitectureUnknown),
      annotations_simple_map_(),
      file_reader_(nullptr),
      process_id_(kInvalidProcessID),
      create_time_(0),
      user_time_(0),
      kernel_time_(0),
      initialized_() {}

ProcessSnapshotMinidump::~ProcessSnapshotMinidump() {}

bool ProcessSnapshotMinidump::Initialize(FileReaderInterface* file_reader) {
  INITIALIZATION_STATE_SET_INITIALIZING(initialized_);

  file_reader_ = file_reader;

  if (!file_reader_->SeekSet(0)) {
    return false;
  }

  if (!file_reader_->ReadExactly(&header_, sizeof(header_))) {
    return false;
  }

  if (header_.Signature != MINIDUMP_SIGNATURE) {
    LOG(ERROR) << "minidump signature mismatch";
    return false;
  }

  if (header_.Version != MINIDUMP_VERSION) {
    LOG(ERROR) << "minidump version mismatch";
    return false;
  }

  if (!file_reader->SeekSet(header_.StreamDirectoryRva)) {
    return false;
  }

  stream_directory_.resize(header_.NumberOfStreams);
  if (!stream_directory_.empty() &&
      !file_reader_->ReadExactly(
          &stream_directory_[0],
          header_.NumberOfStreams * sizeof(stream_directory_[0]))) {
    return false;
  }

  for (const MINIDUMP_DIRECTORY& directory : stream_directory_) {
    const MinidumpStreamType stream_type =
        static_cast<MinidumpStreamType>(directory.StreamType);
    if (stream_map_.find(stream_type) != stream_map_.end()) {
      LOG(ERROR) << "duplicate streams for type " << directory.StreamType;
      return false;
    }

    stream_map_[stream_type] = &directory.Location;
  }

  if (!InitializeCrashpadInfo() || !InitializeMiscInfo() ||
      !InitializeModules() || !InitializeSystemSnapshot() ||
      !InitializeMemoryInfo() || !InitializeExtraMemory() ||
      !InitializeThreads() || !InitializeCustomMinidumpStreams() ||
      !InitializeExceptionSnapshot()) {
    return false;
  }

  INITIALIZATION_STATE_SET_VALID(initialized_);
  return true;
}

crashpad::ProcessID ProcessSnapshotMinidump::ProcessID() const {
  INITIALIZATION_STATE_DCHECK_VALID(initialized_);
  return process_id_;
}

crashpad::ProcessID ProcessSnapshotMinidump::ParentProcessID() const {
  INITIALIZATION_STATE_DCHECK_VALID(initialized_);
  NOTREACHED();  // https://crashpad.chromium.org/bug/10
  return 0;
}

void ProcessSnapshotMinidump::SnapshotTime(timeval* snapshot_time) const {
  INITIALIZATION_STATE_DCHECK_VALID(initialized_);
  snapshot_time->tv_sec = header_.TimeDateStamp;
  snapshot_time->tv_usec = 0;
}

void ProcessSnapshotMinidump::ProcessStartTime(timeval* start_time) const {
  INITIALIZATION_STATE_DCHECK_VALID(initialized_);
  start_time->tv_sec = create_time_;
  start_time->tv_usec = 0;
}

void ProcessSnapshotMinidump::ProcessCPUTimes(timeval* user_time,
                                              timeval* system_time) const {
  INITIALIZATION_STATE_DCHECK_VALID(initialized_);
  user_time->tv_sec = user_time_;
  user_time->tv_usec = 0;
  system_time->tv_sec = kernel_time_;
  system_time->tv_usec = 0;
}

void ProcessSnapshotMinidump::ReportID(UUID* report_id) const {
  INITIALIZATION_STATE_DCHECK_VALID(initialized_);
  *report_id = crashpad_info_.report_id;
}

void ProcessSnapshotMinidump::ClientID(UUID* client_id) const {
  INITIALIZATION_STATE_DCHECK_VALID(initialized_);
  *client_id = crashpad_info_.client_id;
}

const std::map<std::string, std::string>&
ProcessSnapshotMinidump::AnnotationsSimpleMap() const {
  // TODO(mark): This method should not be const, although the interface
  // currently imposes this requirement. Making it non-const would allow
  // annotations_simple_map_ to be lazily constructed: InitializeCrashpadInfo()
  // could be called here, and from other locations that require it, rather than
  // calling it from Initialize().
  // https://crashpad.chromium.org/bug/9
  INITIALIZATION_STATE_DCHECK_VALID(initialized_);
  return annotations_simple_map_;
}

const SystemSnapshot* ProcessSnapshotMinidump::System() const {
  INITIALIZATION_STATE_DCHECK_VALID(initialized_);
  return &system_snapshot_;
}

std::vector<const ThreadSnapshot*> ProcessSnapshotMinidump::Threads() const {
  INITIALIZATION_STATE_DCHECK_VALID(initialized_);
  std::vector<const ThreadSnapshot*> threads;
  for (const auto& thread : threads_) {
    threads.push_back(thread.get());
  }
  return threads;
}

std::vector<const ModuleSnapshot*> ProcessSnapshotMinidump::Modules() const {
  INITIALIZATION_STATE_DCHECK_VALID(initialized_);
  std::vector<const ModuleSnapshot*> modules;
  for (const auto& module : modules_) {
    modules.push_back(module.get());
  }
  return modules;
}

std::vector<UnloadedModuleSnapshot> ProcessSnapshotMinidump::UnloadedModules()
    const {
  INITIALIZATION_STATE_DCHECK_VALID(initialized_);
  NOTREACHED();  // https://crashpad.chromium.org/bug/10
  return unloaded_modules_;
}

const ExceptionSnapshot* ProcessSnapshotMinidump::Exception() const {
  INITIALIZATION_STATE_DCHECK_VALID(initialized_);
  if (exception_snapshot_.IsValid()) {
    return &exception_snapshot_;
  }
  // Allow caller to know whether the minidump contained an exception stream.
  return nullptr;
}

std::vector<const MemoryMapRegionSnapshot*> ProcessSnapshotMinidump::MemoryMap()
    const {
  INITIALIZATION_STATE_DCHECK_VALID(initialized_);
  return mem_regions_exposed_;
}

std::vector<HandleSnapshot> ProcessSnapshotMinidump::Handles() const {
  INITIALIZATION_STATE_DCHECK_VALID(initialized_);
  NOTREACHED();  // https://crashpad.chromium.org/bug/10
  return std::vector<HandleSnapshot>();
}

std::vector<const MemorySnapshot*> ProcessSnapshotMinidump::ExtraMemory()
    const {
  INITIALIZATION_STATE_DCHECK_VALID(initialized_);
  std::vector<const MemorySnapshot*> chunks;
  for (const auto& chunk : extra_memory_) {
    chunks.push_back(chunk.get());
  }
  return chunks;
}

const ProcessMemory* ProcessSnapshotMinidump::Memory() const {
  INITIALIZATION_STATE_DCHECK_VALID(initialized_);
  return nullptr;
}

std::vector<const MinidumpStream*>
ProcessSnapshotMinidump::CustomMinidumpStreams() const {
  INITIALIZATION_STATE_DCHECK_VALID(initialized_);

  std::vector<const MinidumpStream*> result;
  result.reserve(custom_streams_.size());
  for (const auto& custom_stream : custom_streams_) {
    result.push_back(custom_stream.get());
  }
  return result;
}

bool ProcessSnapshotMinidump::InitializeCrashpadInfo() {
  const auto& stream_it = stream_map_.find(kMinidumpStreamTypeCrashpadInfo);
  if (stream_it == stream_map_.end()) {
    return true;
  }

  if (stream_it->second->DataSize < sizeof(crashpad_info_)) {
    LOG(ERROR) << "crashpad_info size mismatch";
    return false;
  }

  if (!file_reader_->SeekSet(stream_it->second->Rva)) {
    return false;
  }

  if (!file_reader_->ReadExactly(&crashpad_info_, sizeof(crashpad_info_))) {
    return false;
  }

  if (crashpad_info_.version != MinidumpCrashpadInfo::kVersion) {
    LOG(ERROR) << "crashpad_info version mismatch";
    return false;
  }

  return internal::ReadMinidumpSimpleStringDictionary(
      file_reader_,
      crashpad_info_.simple_annotations,
      &annotations_simple_map_);
}

bool ProcessSnapshotMinidump::InitializeMiscInfo() {
  const auto& stream_it = stream_map_.find(kMinidumpStreamTypeMiscInfo);
  if (stream_it == stream_map_.end()) {
    return true;
  }

  if (!file_reader_->SeekSet(stream_it->second->Rva)) {
    return false;
  }

  const size_t size = stream_it->second->DataSize;
  if (size != sizeof(MINIDUMP_MISC_INFO_5) &&
      size != sizeof(MINIDUMP_MISC_INFO_4) &&
      size != sizeof(MINIDUMP_MISC_INFO_3) &&
      size != sizeof(MINIDUMP_MISC_INFO_2) &&
      size != sizeof(MINIDUMP_MISC_INFO)) {
    LOG(ERROR) << "misc_info size mismatch";
    return false;
  }

  MINIDUMP_MISC_INFO_5 info;
  if (!file_reader_->ReadExactly(&info, size)) {
    return false;
  }

  switch (stream_it->second->DataSize) {
    case sizeof(MINIDUMP_MISC_INFO_5):
    case sizeof(MINIDUMP_MISC_INFO_4):
#if defined(WCHAR_T_IS_UTF16)
      full_version_ = base::WideToUTF8(info.BuildString);
#else
      full_version_ = base::UTF16ToUTF8(info.BuildString);
#endif
      full_version_ = full_version_.substr(0, full_version_.find(';'));
      [[fallthrough]];
    case sizeof(MINIDUMP_MISC_INFO_3):
    case sizeof(MINIDUMP_MISC_INFO_2):
    case sizeof(MINIDUMP_MISC_INFO):
      // TODO(jperaza): Save the remaining misc info.
      // https://crashpad.chromium.org/bug/10
      process_id_ = info.ProcessId;
      create_time_ = info.ProcessCreateTime;
      user_time_ = info.ProcessUserTime;
      kernel_time_ = info.ProcessKernelTime;
  }

  return true;
}

bool ProcessSnapshotMinidump::InitializeModules() {
  const auto& stream_it = stream_map_.find(kMinidumpStreamTypeModuleList);
  if (stream_it == stream_map_.end()) {
    return true;
  }

  std::map<uint32_t, MINIDUMP_LOCATION_DESCRIPTOR> module_crashpad_info_links;
  if (!InitializeModulesCrashpadInfo(&module_crashpad_info_links)) {
    return false;
  }

  if (stream_it->second->DataSize < sizeof(MINIDUMP_MODULE_LIST)) {
    LOG(ERROR) << "module_list size mismatch";
    return false;
  }

  if (!file_reader_->SeekSet(stream_it->second->Rva)) {
    return false;
  }

  uint32_t module_count;
  if (!file_reader_->ReadExactly(&module_count, sizeof(module_count))) {
    return false;
  }

  if (sizeof(MINIDUMP_MODULE_LIST) + module_count * sizeof(MINIDUMP_MODULE) !=
      stream_it->second->DataSize) {
    LOG(ERROR) << "module_list size mismatch";
    return false;
  }

  for (uint32_t module_index = 0; module_index < module_count; ++module_index) {
    const RVA module_rva = stream_it->second->Rva + sizeof(module_count) +
                           module_index * sizeof(MINIDUMP_MODULE);

    const auto& module_crashpad_info_it =
        module_crashpad_info_links.find(module_index);
    const MINIDUMP_LOCATION_DESCRIPTOR* module_crashpad_info_location =
        module_crashpad_info_it != module_crashpad_info_links.end()
            ? &module_crashpad_info_it->second
            : nullptr;

    auto module = std::make_unique<internal::ModuleSnapshotMinidump>();
    if (!module->Initialize(
            file_reader_, module_rva, module_crashpad_info_location)) {
      return false;
    }

    modules_.push_back(std::move(module));
  }

  return true;
}

bool ProcessSnapshotMinidump::InitializeModulesCrashpadInfo(
    std::map<uint32_t, MINIDUMP_LOCATION_DESCRIPTOR>*
        module_crashpad_info_links) {
  module_crashpad_info_links->clear();

  if (crashpad_info_.version != MinidumpCrashpadInfo::kVersion) {
    return false;
  }

  if (crashpad_info_.module_list.Rva == 0) {
    return true;
  }

  if (crashpad_info_.module_list.DataSize <
      sizeof(MinidumpModuleCrashpadInfoList)) {
    LOG(ERROR) << "module_crashpad_info_list size mismatch";
    return false;
  }

  if (!file_reader_->SeekSet(crashpad_info_.module_list.Rva)) {
    return false;
  }

  uint32_t crashpad_module_count;
  if (!file_reader_->ReadExactly(&crashpad_module_count,
                                 sizeof(crashpad_module_count))) {
    return false;
  }

  if (crashpad_info_.module_list.DataSize !=
      sizeof(MinidumpModuleCrashpadInfoList) +
          crashpad_module_count * sizeof(MinidumpModuleCrashpadInfoLink)) {
    LOG(ERROR) << "module_crashpad_info_list size mismatch";
    return false;
  }

  std::unique_ptr<MinidumpModuleCrashpadInfoLink[]> minidump_links(
      new MinidumpModuleCrashpadInfoLink[crashpad_module_count]);
  if (!file_reader_->ReadExactly(
          &minidump_links[0],
          crashpad_module_count * sizeof(MinidumpModuleCrashpadInfoLink))) {
    return false;
  }

  for (uint32_t crashpad_module_index = 0;
       crashpad_module_index < crashpad_module_count;
       ++crashpad_module_index) {
    const MinidumpModuleCrashpadInfoLink& minidump_link =
        minidump_links[crashpad_module_index];
    if (!module_crashpad_info_links
             ->insert(std::make_pair(minidump_link.minidump_module_list_index,
                                     minidump_link.location))
             .second) {
      LOG(WARNING)
          << "duplicate module_crashpad_info_list minidump_module_list_index "
          << minidump_link.minidump_module_list_index;
      return false;
    }
  }

  return true;
}

bool ProcessSnapshotMinidump::InitializeMemoryInfo() {
  const auto& stream_it = stream_map_.find(kMinidumpStreamTypeMemoryInfoList);
  if (stream_it == stream_map_.end()) {
    return true;
  }

  if (stream_it->second->DataSize < sizeof(MINIDUMP_MEMORY_INFO_LIST)) {
    LOG(ERROR) << "memory_info_list size mismatch";
    return false;
  }

  if (!file_reader_->SeekSet(stream_it->second->Rva)) {
    return false;
  }

  MINIDUMP_MEMORY_INFO_LIST list;

  if (!file_reader_->ReadExactly(&list, sizeof(list))) {
    return false;
  }

  if (list.SizeOfHeader != sizeof(list)) {
    return false;
  }

  if (list.SizeOfEntry != sizeof(MINIDUMP_MEMORY_INFO)) {
    return false;
  }

  if (sizeof(MINIDUMP_MEMORY_INFO_LIST) +
          list.NumberOfEntries * list.SizeOfEntry !=
      stream_it->second->DataSize) {
    LOG(ERROR) << "memory_info_list size mismatch";
    return false;
  }

  for (uint32_t i = 0; i < list.NumberOfEntries; i++) {
    MINIDUMP_MEMORY_INFO info;

    if (!file_reader_->ReadExactly(&info, sizeof(info))) {
      return false;
    }

    mem_regions_.emplace_back(
        std::make_unique<internal::MemoryMapRegionSnapshotMinidump>(info));
    mem_regions_exposed_.emplace_back(mem_regions_.back().get());
  }

  return true;
}

bool ProcessSnapshotMinidump::InitializeExtraMemory() {
  const auto& stream_it = stream_map_.find(kMinidumpStreamTypeMemoryList);
  if (stream_it == stream_map_.end()) {
    return true;
  }

  if (stream_it->second->DataSize < sizeof(MINIDUMP_MEMORY_LIST)) {
    LOG(ERROR) << "memory_list size mismatch";
    return false;
  }

  if (!file_reader_->SeekSet(stream_it->second->Rva)) {
    return false;
  }

  // MSVC won't let us stack-allocate a MINIDUMP_MEMORY_LIST because of its
  // trailing zero-element array. Luckily we're only interested in its other
  // field anyway: a uint32_t indicating the number of memory descriptors that
  // follow.
  static_assert(
      sizeof(MINIDUMP_MEMORY_LIST) == 4,
      "MINIDUMP_MEMORY_LIST's only actual field should be an uint32_t");
  uint32_t num_ranges;
  if (!file_reader_->ReadExactly(&num_ranges, sizeof(num_ranges))) {
    return false;
  }

  // We have to manually keep track of the locations of the entries in the
  // contiguous list of MINIDUMP_MEMORY_DESCRIPTORs, because the Initialize()
  // function jumps around the file to find the contents of each snapshot.
  FileOffset location = file_reader_->SeekGet();
  for (uint32_t i = 0; i < num_ranges; i++) {
    extra_memory_.emplace_back(
        std::make_unique<internal::MemorySnapshotMinidump>());
    if (!extra_memory_.back()->Initialize(file_reader_,
                                          static_cast<RVA>(location))) {
      return false;
    }
    location += sizeof(MINIDUMP_MEMORY_DESCRIPTOR);
  }

  return true;
}

bool ProcessSnapshotMinidump::InitializeThreads() {
  const auto& stream_it = stream_map_.find(kMinidumpStreamTypeThreadList);
  if (stream_it == stream_map_.end()) {
    return true;
  }

  if (stream_it->second->DataSize < sizeof(MINIDUMP_THREAD_LIST)) {
    LOG(ERROR) << "thread_list size mismatch";
    return false;
  }

  if (!file_reader_->SeekSet(stream_it->second->Rva)) {
    return false;
  }

  uint32_t thread_count;
  if (!file_reader_->ReadExactly(&thread_count, sizeof(thread_count))) {
    return false;
  }

  if (sizeof(MINIDUMP_THREAD_LIST) + thread_count * sizeof(MINIDUMP_THREAD) !=
      stream_it->second->DataSize) {
    LOG(ERROR) << "thread_list size mismatch";
    return false;
  }

  if (!InitializeThreadNames()) {
    return false;
  }

  for (uint32_t thread_index = 0; thread_index < thread_count; ++thread_index) {
    const RVA thread_rva = stream_it->second->Rva + sizeof(thread_count) +
                           thread_index * sizeof(MINIDUMP_THREAD);

    auto thread = std::make_unique<internal::ThreadSnapshotMinidump>();
    if (!thread->Initialize(file_reader_, thread_rva, arch_, thread_names_)) {
      return false;
    }

    threads_.push_back(std::move(thread));
  }

  return true;
}

bool ProcessSnapshotMinidump::InitializeThreadNames() {
  const auto& stream_it = stream_map_.find(kMinidumpStreamTypeThreadNameList);
  if (stream_it == stream_map_.end()) {
    return true;
  }

  if (stream_it->second->DataSize < sizeof(MINIDUMP_THREAD_NAME_LIST)) {
    LOG(ERROR) << "thread_name_list size mismatch";
    return false;
  }

  if (!file_reader_->SeekSet(stream_it->second->Rva)) {
    return false;
  }

  uint32_t thread_name_count;
  if (!file_reader_->ReadExactly(&thread_name_count,
                                 sizeof(thread_name_count))) {
    return false;
  }

  if (sizeof(MINIDUMP_THREAD_NAME_LIST) +
          thread_name_count * sizeof(MINIDUMP_THREAD_NAME) !=
      stream_it->second->DataSize) {
    LOG(ERROR) << "thread_name_list size mismatch";
    return false;
  }

  for (uint32_t thread_name_index = 0; thread_name_index < thread_name_count;
       ++thread_name_index) {
    const RVA thread_name_rva =
        stream_it->second->Rva + sizeof(thread_name_count) +
        thread_name_index * sizeof(MINIDUMP_THREAD_NAME);
    if (!file_reader_->SeekSet(thread_name_rva)) {
      return false;
    }
    MINIDUMP_THREAD_NAME minidump_thread_name;
    if (!file_reader_->ReadExactly(&minidump_thread_name,
                                   sizeof(minidump_thread_name))) {
      return false;
    }
    std::string name;
    if (!internal::ReadMinidumpUTF16String(
            file_reader_, minidump_thread_name.RvaOfThreadName, &name)) {
      return false;
    }

<<<<<<< HEAD
    // XXX sentry maintainers:
    //    the upstream line
    //
    //    thread_names_.emplace(minidump_thread_name.ThreadId, std::move(name));
    //
    //    fails to compile on GCC (which is untested/-supported by the crashpad
    //    maintainers). emplace() takes its parameters as rvalue-references
    //    which is illegal when referencing a bitfield (or packed struct).
    //
    //    Creating an explicit copy by-passes the issue, trading for more
    //    (typically two) instructions per thread-name.
    uint32_t thread_id = minidump_thread_name.ThreadId;
=======
    // See https://gcc.gnu.org/bugzilla/show_bug.cgi?id=36566
    const uint32_t thread_id = minidump_thread_name.ThreadId;
>>>>>>> ae7d8a9b
    thread_names_.emplace(thread_id, std::move(name));
  }

  return true;
}

bool ProcessSnapshotMinidump::InitializeSystemSnapshot() {
  const auto& stream_it = stream_map_.find(kMinidumpStreamTypeSystemInfo);
  if (stream_it == stream_map_.end()) {
    return true;
  }

  if (stream_it->second->DataSize < sizeof(MINIDUMP_SYSTEM_INFO)) {
    LOG(ERROR) << "system info size mismatch";
    return false;
  }

  if (!system_snapshot_.Initialize(
          file_reader_, stream_it->second->Rva, full_version_)) {
    return false;
  }

  arch_ = system_snapshot_.GetCPUArchitecture();
  return true;
}

bool ProcessSnapshotMinidump::InitializeCustomMinidumpStreams() {
  for (size_t i = 0; i < stream_directory_.size(); i++) {
    const auto& stream = stream_directory_[i];

    // Filter out reserved minidump and crashpad streams.
    const uint32_t stream_type = stream.StreamType;
    if (stream_type <=
            MinidumpStreamType::kMinidumpStreamTypeLastReservedStream ||
        (stream_type >= MinidumpStreamType::kMinidumpStreamTypeCrashpadInfo &&
         stream_type <= MinidumpStreamType::
                            kMinidumpStreamTypeCrashpadLastReservedStream)) {
      continue;
    }

    std::vector<uint8_t> data(stream.Location.DataSize);
    if (!file_reader_->SeekSet(stream.Location.Rva) ||
        !file_reader_->ReadExactly(data.data(), data.size())) {
      LOG(ERROR) << "Failed to read stream with ID 0x" << std::hex
                 << stream_type << std::dec << " at index " << i;
      return false;
    }

    custom_streams_.push_back(
        std::make_unique<MinidumpStream>(stream_type, std::move(data)));
  }

  return true;
}

bool ProcessSnapshotMinidump::InitializeExceptionSnapshot() {
  const auto& stream_it = stream_map_.find(kMinidumpStreamTypeException);
  if (stream_it == stream_map_.end()) {
    return true;
  }

  if (stream_it->second->DataSize < sizeof(MINIDUMP_EXCEPTION_STREAM)) {
    LOG(ERROR) << "system info size mismatch";
    return false;
  }

  if (!exception_snapshot_.Initialize(
          file_reader_, arch_, stream_it->second->Rva)) {
    return false;
  }

  return true;
}

}  // namespace crashpad<|MERGE_RESOLUTION|>--- conflicted
+++ resolved
@@ -643,23 +643,8 @@
       return false;
     }
 
-<<<<<<< HEAD
-    // XXX sentry maintainers:
-    //    the upstream line
-    //
-    //    thread_names_.emplace(minidump_thread_name.ThreadId, std::move(name));
-    //
-    //    fails to compile on GCC (which is untested/-supported by the crashpad
-    //    maintainers). emplace() takes its parameters as rvalue-references
-    //    which is illegal when referencing a bitfield (or packed struct).
-    //
-    //    Creating an explicit copy by-passes the issue, trading for more
-    //    (typically two) instructions per thread-name.
-    uint32_t thread_id = minidump_thread_name.ThreadId;
-=======
     // See https://gcc.gnu.org/bugzilla/show_bug.cgi?id=36566
     const uint32_t thread_id = minidump_thread_name.ThreadId;
->>>>>>> ae7d8a9b
     thread_names_.emplace(thread_id, std::move(name));
   }
 
