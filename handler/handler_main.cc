--- conflicted
+++ resolved
@@ -215,12 +215,7 @@
   base::FilePath minidump_dir_for_tests;
   bool always_allow_feedback = false;
 #endif  // OS_CHROMEOS
-<<<<<<< HEAD
 #if !defined(OS_FUCHSIA)
-=======
-#if defined(OS_WIN) || defined(OS_LINUX) || defined(OS_CHROMEOS) || \
-    defined(OS_ANDROID)
->>>>>>> ef8a0630
   std::vector<base::FilePath> attachments;
 #endif // !OS_FUCHSIA
 };
@@ -528,12 +523,7 @@
     // Long options without short equivalents.
     kOptionLastChar = 255,
     kOptionAnnotation,
-<<<<<<< HEAD
 #if !defined(OS_FUCHSIA)
-=======
-#if defined(OS_WIN) || defined(OS_LINUX) || defined(OS_CHROMEOS) || \
-    defined(OS_ANDROID)
->>>>>>> ef8a0630
     kOptionAttachment,
 #endif  // !OS_FUCHSIA
     kOptionDatabase,
@@ -697,12 +687,7 @@
         }
         break;
       }
-<<<<<<< HEAD
 #if !defined(OS_FUCHSIA)
-=======
-#if defined(OS_WIN) || defined(OS_LINUX) || defined(OS_CHROMEOS) || \
-    defined(OS_ANDROID)
->>>>>>> ef8a0630
       case kOptionAttachment: {
         options.attachments.push_back(base::FilePath(
             ToolSupport::CommandLineArgumentToFilePathStringType(optarg)));
@@ -1021,11 +1006,7 @@
       database.get(),
       static_cast<CrashReportUploadThread*>(upload_thread.Get()),
       &options.annotations,
-<<<<<<< HEAD
 #if !defined(OS_FUCHSIA)
-=======
-#if defined(OS_WIN) || defined(OS_LINUX) || defined(OS_ANDROID)
->>>>>>> ef8a0630
       &options.attachments,
 #endif // !OS_FUCHSIA
 #if defined(OS_ANDROID)
