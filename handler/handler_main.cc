--- conflicted
+++ resolved
@@ -1136,16 +1136,12 @@
       true,
       false,
 #endif  // BUILDFLAG(IS_LINUX)
-<<<<<<< HEAD
       user_stream_sources,
-      user_hook);
-=======
-      user_stream_sources
+      user_hook
 #if BUILDFLAG(IS_LINUX)
       ,options.wait_for_upload
 #endif
   );
->>>>>>> 2d97a484
 #endif  // BUILDFLAG(IS_CHROMEOS_ASH) || BUILDFLAG(IS_CHROMEOS_LACROS)
 
 #if BUILDFLAG(IS_LINUX) || BUILDFLAG(IS_CHROMEOS) || BUILDFLAG(IS_ANDROID)
