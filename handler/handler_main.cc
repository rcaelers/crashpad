--- conflicted
+++ resolved
@@ -96,9 +96,9 @@
 namespace {
 
 #if defined(OS_WIN) || defined(OS_LINUX) || defined(OS_CHROMEOS) || \
-    defined(OS_ANDROID)
+    defined(OS_ANDROID) || defined(OS_APPLE)
 #define ATTACHMENTS_SUPPORTED 1
-#endif  // OS_WIN || OS_LINUX || OS_CHROMEOS || OS_ANDROID
+#endif  // OS_WIN || OS_LINUX || OS_CHROMEOS || OS_ANDROID || OS_APPLE
 
 void Usage(const base::FilePath& me) {
   fprintf(stderr,
@@ -106,11 +106,7 @@
 "Crashpad's exception handler server.\n"
 "\n"
 "      --annotation=KEY=VALUE  set a process annotation in each crash report\n"
-<<<<<<< HEAD
-#if !defined(OS_FUCHSIA)
-=======
 #if defined(ATTACHMENTS_SUPPORTED)
->>>>>>> 59e8120e
 "      --attachment=FILE_PATH  attach specified file to each crash report\n"
 "                              at the time of the crash\n"
 #endif  // ATTACHMENTS_SUPPORTED
@@ -224,15 +220,9 @@
   base::FilePath minidump_dir_for_tests;
   bool always_allow_feedback = false;
 #endif  // OS_CHROMEOS
-<<<<<<< HEAD
-#if !defined(OS_FUCHSIA)
-  std::vector<base::FilePath> attachments;
-#endif // !OS_FUCHSIA
-=======
 #if defined(ATTACHMENTS_SUPPORTED)
   std::vector<base::FilePath> attachments;
 #endif  // ATTACHMENTS_SUPPORTED
->>>>>>> 59e8120e
 };
 
 // Splits |key_value| on '=' and inserts the resulting key and value into |map|.
@@ -538,9 +528,9 @@
     // Long options without short equivalents.
     kOptionLastChar = 255,
     kOptionAnnotation,
-#if !defined(OS_FUCHSIA)
+#if defined(ATTACHMENTS_SUPPORTED)
     kOptionAttachment,
-#endif  // !OS_FUCHSIA
+#endif  // ATTACHMENTS_SUPPORTED
     kOptionDatabase,
 #if defined(OS_APPLE)
     kOptionHandshakeFD,
@@ -593,15 +583,9 @@
 
   static constexpr option long_options[] = {
     {"annotation", required_argument, nullptr, kOptionAnnotation},
-<<<<<<< HEAD
-#if !defined(OS_FUCHSIA)
-    {"attachment", required_argument, nullptr, kOptionAttachment},
-#endif  // !OS_FUCHSIA
-=======
 #if defined(ATTACHMENTS_SUPPORTED)
     {"attachment", required_argument, nullptr, kOptionAttachment},
 #endif  // ATTACHMENTS_SUPPORTED
->>>>>>> 59e8120e
     {"database", required_argument, nullptr, kOptionDatabase},
 #if defined(OS_APPLE)
     {"handshake-fd", required_argument, nullptr, kOptionHandshakeFD},
@@ -667,14 +651,17 @@
     {"url", required_argument, nullptr, kOptionURL},
 #if defined(OS_CHROMEOS)
     {"use-cros-crash-reporter",
-     no_argument,
-     nullptr,
-     kOptionUseCrosCrashReporter},
+      no_argument,
+      nullptr,
+      kOptionUseCrosCrashReporter},
     {"minidump-dir-for-tests",
-     required_argument,
-     nullptr,
-     kOptionMinidumpDirForTests},
-    {"always-allow-feedback", no_argument, nullptr, kOptionAlwaysAllowFeedback},
+      required_argument,
+      nullptr,
+      kOptionMinidumpDirForTests},
+    {"always-allow-feedback",
+      no_argument,
+      nullptr,
+      kOptionAlwaysAllowFeedback},
 #endif  // OS_CHROMEOS
 #if defined(OS_ANDROID)
     {"write-minidump-to-log", no_argument, nullptr, kOptionWriteMinidumpToLog},
@@ -708,21 +695,13 @@
         }
         break;
       }
-<<<<<<< HEAD
-#if !defined(OS_FUCHSIA)
-=======
 #if defined(ATTACHMENTS_SUPPORTED)
->>>>>>> 59e8120e
       case kOptionAttachment: {
         options.attachments.push_back(base::FilePath(
             ToolSupport::CommandLineArgumentToFilePathStringType(optarg)));
         break;
       }
-<<<<<<< HEAD
-#endif  // !OS_FUCHSIA
-=======
 #endif  // ATTACHMENTS_SUPPORTED
->>>>>>> 59e8120e
       case kOptionDatabase: {
         options.database = base::FilePath(
             ToolSupport::CommandLineArgumentToFilePathStringType(optarg));
@@ -1035,15 +1014,9 @@
       database.get(),
       static_cast<CrashReportUploadThread*>(upload_thread.Get()),
       &options.annotations,
-<<<<<<< HEAD
-#if !defined(OS_FUCHSIA)
-      &options.attachments,
-#endif // !OS_FUCHSIA
-=======
 #if defined(ATTACHMENTS_SUPPORTED)
       &options.attachments,
 #endif  // ATTACHMENTS_SUPPORTED
->>>>>>> 59e8120e
 #if defined(OS_ANDROID)
       options.write_minidump_to_database,
       options.write_minidump_to_log,
