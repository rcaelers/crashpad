--- conflicted
+++ resolved
@@ -63,13 +63,9 @@
       CrashReportUploadThread* upload_thread,
       const std::map<std::string, std::string>* process_annotations,
       const std::vector<base::FilePath>* attachments,
-<<<<<<< HEAD
+      const base::FilePath* screenshot,
       const UserStreamDataSources* user_stream_data_sources,
       UserHook* user_hook);
-=======
-      const base::FilePath* screenshot,
-      const UserStreamDataSources* user_stream_data_sources);
->>>>>>> 2d97a484
 
   CrashReportExceptionHandler(const CrashReportExceptionHandler&) = delete;
   CrashReportExceptionHandler& operator=(const CrashReportExceptionHandler&) =
