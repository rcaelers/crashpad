--- conflicted
+++ resolved
@@ -88,12 +88,7 @@
   const std::map<std::string, std::string>* process_annotations_;  // weak
   const std::vector<base::FilePath>* attachments_;  // weak
   const UserStreamDataSources* user_stream_data_sources_;  // weak
-<<<<<<< HEAD
   UserHook* user_hook_; // weak
-
-  DISALLOW_COPY_AND_ASSIGN(CrashReportExceptionHandler);
-=======
->>>>>>> 007c8b51
 };
 
 }  // namespace crashpad
