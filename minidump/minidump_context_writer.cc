--- conflicted
+++ resolved
@@ -367,44 +367,11 @@
 
 bool MinidumpXSaveAMD64CetU::InitializeFromSnapshot(
     const CPUContextX86_64* context_snapshot) {
-<<<<<<< HEAD
-#ifdef SENTRY_DISABLED
-  DCHECK_EQ(context_snapshot->xstate.cet_u.cetmsr, 1ull);
-#else
-  // TODO(supervacuus): this DCHECK led to multiple user inquiries because it
-  //  ends up killing the crashpad_handler (when using a DEBUG build) which in
-  //  turn keeps the crashpad client waiting indefinitely.
-  //
-  //  It seems that crashpad devs put a DCHECK here because they already check
-  //  at the call-site that the CET_U flag is enabled in the XSAVE feature set.
-  //  However, that this flag is set, only means that the CET_U registers in
-  //  XSAVE are valid, not necessarily that the SH_STK_EN bit is set.
-  //
-  //  I couldn't find anything in the Intel (SDM 13.1) or AMD (PR 11.5.2,
-  //  18.11/12/13) CET/SS spec that would signal that SH_STK_EN(=cetmsr[0])
-  //  cannot be 0 at this point. Ideally, if SH_STK_EN is not set, then SSP
-  //  should be set to 0 too (which means both are in their initial state). But
-  //  even that should not lead to fatally exit the crashpad_handler (even in
-  //  DEBUG), but rather produce a log and result in something that can be
-  //  analysed in the backend.
-  //
-  //  Any validation based on these register contents must check SH_STK_EN
-  //  anyway or check SSP for !NULL and as a valid base like it is done here:
-  //  https://chromium.googlesource.com/crashpad/crashpad/+/6278690abe6ef0dda047e67dc1d0c49ce7af3811/snapshot/win/thread_snapshot_win.cc#130
-  if (!(context_snapshot->xstate.cet_u.cetmsr & 1ull)) {
-    LOG(WARNING) << "CET MSR enabled flag is not set ("
-                 << context_snapshot->xstate.cet_u.cetmsr
-                 << "); SSP = "
-                 << context_snapshot->xstate.cet_u.ssp;
-  }
-#endif
-=======
   // Exception records do not carry CET registers but we have to provide the
   // same shaped context for threads and exception contexts, so both 0 (no ssp
   // present) and 1 (ssp present) are expected.
   DCHECK(context_snapshot->xstate.cet_u.cetmsr == 0ull ||
          context_snapshot->xstate.cet_u.cetmsr == 1ull);
->>>>>>> a1fc5d72
   cet_u_.cetmsr = context_snapshot->xstate.cet_u.cetmsr;
   cet_u_.ssp = context_snapshot->xstate.cet_u.ssp;
   return true;
